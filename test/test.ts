--- conflicted
+++ resolved
@@ -1182,21 +1182,9 @@
             const minTime = Math.pow(2, up.numRetries - 1) * 1000;
             const maxTime = minTime + 1000;
 
-<<<<<<< HEAD
-        up.on('error', (err: Error) => {
-          assert.strictEqual(up.numRetries, 5);
-          assert.strictEqual(
-            err.message,
-            `Retry limit exceeded - ${RESP.data}`
-          );
-          global.setTimeout = setTimeout;
-          done();
-        });
-=======
             const delay = setTimeoutSpy.lastCall.args[1];
             assert(delay >= minTime);
             assert(delay <= maxTime);
->>>>>>> ceabbb3a
 
             // make it keep retrying until the limit is reached
             up.onResponse(RESP);
@@ -1204,7 +1192,10 @@
 
           up.on('error', (err: Error) => {
             assert.strictEqual(up.numRetries, 5);
-            assert.strictEqual(err.message, `Retry limit exceeded`);
+            assert.strictEqual(
+              err.message,
+              `Retry limit exceeded - ${RESP.data}`
+            );
             done();
           });
 
